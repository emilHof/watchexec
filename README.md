--- conflicted
+++ resolved
@@ -40,11 +40,7 @@
 
 ## Install
 
-<<<<<<< HEAD
 - As pre-built binary package: https://watchexec.github.io/downloads/
-=======
-- As pre-built binary: https://watchexec.github.io/downloads/
->>>>>>> 604c24ec
 - With your package manager for Arch, Homebrew, Nix, Scoop, Chocolatey…
 - From source with Cargo: `cargo install watchexec-cli`
 
